--- conflicted
+++ resolved
@@ -18,86 +18,55 @@
 import numpy as np
 import unittest
 
-from pyscf import scf, gto, mcscf
+from pyscf import scf, gto, mcscf, lib
 from pyscf import mcpdft
-from pyscf.data.nist import BOHR
 from mrh.my_pyscf.fci import csf_solver
 
-x = 2.5
 def setUpModule():
-    global h2, lih
-    h2 = scf.RHF(gto.M(atom=f'H 0 0 0; H {x} 0 0', basis='sto-3g',
-<<<<<<< HEAD
-                       output='/dev/null', verbose=5)).run()
-    lih = scf.RHF(gto.M(atom='Li 0 0 0; H {x} 0 0', basis='sto-3g',
-=======
-                       output='lpdft.log', verbose=5)).run()
-    lih = scf.RHF(gto.M(atom=f'Li 0 0 0; H {x} 0 0', basis='sto-3g',
->>>>>>> 6e893db8
-                        output='/dev/null', verbose=5)).run()
+    global h2_sto3g, lih
+    h2_sto3g = scf.RHF(gto.M(atom=f'H 0 0 0; H 1.2 0 0', basis='sto-3g',
+                       output='/dev/null', verbose=0)).run()
+    lih = scf.RHF(gto.M(atom=f'Li 0 0 0; H 1.2 0 0', basis='sto-3g',
+                        output='/dev/null', verbose=0)).run()
 
 
 def tearDownModule():
-    global h2, lih
-    h2.mol.stdout.close()
+    global h2_sto3g, lih
+    h2_sto3g.mol.stdout.close()
     lih.mol.stdout.close()
-    del h2, lih
-
-def get_de(scanner, delta):
-    global x
-    init = f'Li 0 0 0; H {x} 0 0'
-    xyz_forward = f'Li 0 0 0; H {x+delta} 0 0'
-    xyz_backward = f'Li 0 0 0; H {x-delta} 0 0'
-    scanner(xyz_forward)
-    e_forward = np.asarray(scanner.e_states)
-    scanner(xyz_backward)
-    e_backward = np.asarray(scanner.e_states)
-    scanner(init) # reset
-
-    return (e_forward - e_backward)/(2*delta)
+    del h2_sto3g, lih
 
 
 class KnownValues(unittest.TestCase):
+
+    def assertListAlmostEqual(self, first_list, second_list, expected):
+        self.assertTrue(len(first_list) == len(second_list))
+        for first, second in zip(first_list, second_list):
+            self.assertAlmostEqual(first, second, expected)
+
     def test_h2_sto3g(self):
-        # There is a problem with Lagrange multiplier stuff with tPbe and 4 states for L-PDFT...
+        for nstates in range(2,4):
+            for fnal in ('tLDA,VWN3', 'ftLDA,VWN3', 'tPBE', 'ftPBE'):
+                with self.subTest(nstates=nstates, fnal=fnal):
+                    mc = mcpdft.CASSCF(h2_sto3g, fnal, 2, 2, grids_level=1)
+                    mc.fcisolver = csf_solver(mc.mol, smult=1)
+                    weights = [1.0 / nstates, ] * nstates
+                    lpdft = mc.multi_state(weights, method='lin').run()
+                    lpdft_grad = lpdft.nuc_grad_method()
 
-        mc = mcpdft.CASSCF(lih, 'tLDA', 2,2, grids_level=1)
-        mc.fcisolver = csf_solver(mc.mol, smult=1)
-        mc.conv_tol=1e-8
-        nstates = 2
-        weights = [1.0 / nstates, ] * nstates
+                    de = np.zeros(nstates)
+                    for state in range(nstates):
+                        de[state] = lpdft_grad.kernel(state=state)[1, 0]
 
-        lpdft = mc.multi_state(weights, method='lin')
-        mc = mc.state_average(weights)
-
-        mc.run()
-        mc_grad = mc.nuc_grad_method()
-        mc_scanner = mc.as_scanner()
-
-        e = []
-        for p in range(19, 20):
-            delta = 1.0/2**p
-            e.append(get_de(mc_scanner, delta))
-
-        e = np.array(e)
-        print(e[-1, 0])
-        print(mc_grad.kernel(state=0) / BOHR)
-
-        print("LPDFT STUFF NOW")
-        lpdft.run()
-        print(f"L-PDFT CI:\n{lpdft.ci[0]}")
-        lpdft_scanner = lpdft.as_scanner()
-        lpdft_grad = lpdft.nuc_grad_method()
-        e = []
-        for p in range(19, 20):
-            delta = 1.0/2**p
-            e.append(get_de(lpdft_scanner, delta))
-
-        e = np.array(e)
-        print(e[-1, 0])
-        de = lpdft_grad.kernel(state=0)/BOHR
-        print(de)
-        print(f"abs(diff): {abs(e[-1, 0] + de[0,0])}")
+                    lscanner = lpdft.as_scanner()
+                    mol = lpdft.mol
+                    lscanner(mol.set_geom_('H 0 0 0; H 1.20001 0 0'))
+                    e1 = lscanner.e_states
+                    lscanner(mol.set_geom_('H 0 0 0; H 1.19999 0 0'))
+                    e2 = lscanner.e_states
+                    lscanner(mol.set_geom_('H 0 0 0; H 1.2 0 0')) # reset
+                    de_ref = (e1 - e2) / 0.00002 * lib.param.BOHR
+                    self.assertListAlmostEqual(de, de_ref, 8)
 
 
 if __name__ == "__main__":
