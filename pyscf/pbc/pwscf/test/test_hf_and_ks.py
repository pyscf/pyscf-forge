import unittest
import tempfile
import numpy as np
from pyscf.pbc import gto as pbcgto
from pyscf.pbc import dft as pbcdft
from pyscf.pbc.pwscf.smearing import smearing_
from pyscf.pbc.pwscf import khf, kuhf, krks, kuks
from pyscf.pbc.pwscf.ncpp_cell import NCPPCell
import pyscf.pbc
from numpy.testing import assert_allclose
pyscf.pbc.DEBUG = False


def setUpModule():
    global CELL, KPTS, ATOM, KPT1
    CELL = pbcgto.Cell(
        atom = "C 0 0 0; C 0.89169994 0.89169994 0.89169994",
        a = np.asarray([
                [0.       , 1.78339987, 1.78339987],
                [1.78339987, 0.        , 1.78339987],
                [1.78339987, 1.78339987, 0.        ]]),
        basis="gth-szv",
        ke_cutoff=50,
        pseudo="gth-pade",
        verbose=0,
    )
    CELL.mesh = [13, 13, 13]
    # CELL.mesh = [27, 27, 27]
    CELL.build()

    kmesh = [3, 1, 1]
    KPTS = CELL.make_kpts(kmesh)

    ATOM = pbcgto.Cell(
        atom = "C 0 0 0",
        a = np.eye(3) * 4,
        basis="gth-szv",
        ke_cutoff=50,
        pseudo="gth-pade",
        spin=-2,
        verbose=0,
    )
    ATOM.mesh = [25, 25, 25]
    ATOM.build()

    nk = 1
    kmesh = (nk,)*3
    KPT1 = ATOM.make_kpts(kmesh)


def tearDownModule():
    global CELL, ATOM, KPTS, KPT1
    del CELL, ATOM, KPTS, KPT1


class KnownValues(unittest.TestCase):
    def _get_calc(self, cell, kpts, spinpol=False, xc=None, run=True, **kwargs):
        """
        Helper function to make an SCF calculation for a test
        """
        ecut_wf = kwargs.pop("ecut_wf", None)
        ecut_rho = kwargs.pop("ecut_rho", None)
        if xc is None:
            if not spinpol:
                mf = khf.PWKRHF(cell, kpts, ecut_wf=ecut_wf, ecut_rho=ecut_rho)
            else:
                mf = kuhf.PWKUHF(
                    cell, kpts, ecut_wf=ecut_wf, ecut_rho=ecut_rho
                )
        else:
            if not spinpol:
                mf = krks.PWKRKS(
                    cell, kpts, xc=xc, ecut_wf=ecut_wf, ecut_rho=ecut_rho
                )
            else:
                mf = kuks.PWKUKS(
                    cell, kpts, xc=xc, ecut_wf=ecut_wf, ecut_rho=ecut_rho
                )
        mf.conv_tol = 1e-8
        mf.__dict__.update(**kwargs)
        if run:
            mf.kernel()
        return mf

    def _check_fd(self, mf):
        """
        Check a bunch of properties of the mean-field calculation:
        - that get_mo_energy matches the mo_energy from SCF
        - that energy_tot with moe_ks gives same output as SCF e_tot
          (also tests energy_elec for this consistency implicitly)
        - that eig_subspace, get_mo_energy(full_ham=True), and
          finite difference all give the same prediction for the
          change in total energy upon perturbation of the orbitals.
          This implicitly tests all routines for constructing
          the effective Hamiltonian, especially the XC potential.
        """
        if not mf.converged:
            mf.kernel()
            assert mf.converged
        mo_energy, mo_occ = mf.get_mo_energy(mf.mo_coeff, mf.mo_occ)
        if mf.istype("KRHF"):
            assert_allclose(mo_energy, mf.mo_energy, rtol=1e-7, atol=1e-7)
        else:
            assert_allclose(mo_energy[0], mf.mo_energy[0], rtol=1e-6, atol=1e-6)
            assert_allclose(mo_energy[1], mf.mo_energy[1], rtol=1e-6, atol=1e-6)
        etot_ref = mf.e_tot
        etot_check = mf.energy_tot(mf.mo_coeff, mf.mo_occ,
                                   moe_ks=mo_energy)
        # This is a somewhat loose threshold, but occasionally with the
        # isolated atoms the energy is very sensitive, so this makes
        # sure the test passes
        assert_allclose(etot_check, etot_ref, atol=30*mf.conv_tol, rtol=0)
        delta = 1e-5
        cell = mf.cell
        mesh = mf.wf_mesh
        Gv = cell.get_Gv(mesh)

        spinpol = isinstance(mf, kuhf.PWKUHF)
        if spinpol:
            nkpts = len(mf.mo_coeff[0])
        else:
            nkpts = len(mf.mo_coeff)

        def _update(Ct_ks):
            mf.update_pp(Ct_ks)
            mf.update_k(Ct_ks, mo_occ)

        def _transform(C_ks, mocc_ks, k, s=None):
            if s is not None:
                Ctspin_ks, vbm, cbm = _transform(C_ks[s], mocc_ks[s], k)
                Ct_ks = [[C.copy() for C in Cspin] for Cspin in C_ks]
                Ct_ks[s] = Ctspin_ks
                return Ct_ks, vbm, cbm
            vbm = np.max(np.where(mocc_ks[k] > 0.9))
            cbm = np.min(np.where(mocc_ks[k] < 0.1))
            transform = np.identity(C_ks[k].shape[0])
            transform[vbm, vbm] = np.sqrt(0.5)
            transform[vbm, cbm] = np.sqrt(0.5)
            transform[cbm, cbm] = np.sqrt(0.5)
            transform[cbm, vbm] = -np.sqrt(0.5)
            Ct_k = transform.dot(C_ks[k])
            Ct_ks = [C_k.copy() for C_k in C_ks]
            Ct_ks[k] = Ct_k.copy()
            return Ct_ks, vbm, cbm

        def _eig_subspace_ham(Ct_ks, k, s=None):
            if s is not None:
                Ctt_ks = [[C.copy() for C in Cspin] for Cspin in Ct_ks]
            else:
                Ctt_ks = [C.copy() for C in Ct_ks]
            Ctt_ks, moett_ks = mf.eig_subspace(
                Ctt_ks, mo_occ, Gv=Gv, mesh=mesh
            )[:2]
            if s is not None:
                moett_ks = moett_ks[s]
                Ct_ks = Ct_ks[s]
                Ctt_ks = Ctt_ks[s]
            ham1 = np.einsum("ig,jg->ij", Ctt_ks[k], Ct_ks[k].conj())
            ham2 = np.einsum("ki,i,ij->kj", ham1.conj().T, moett_ks[k], ham1)
            return ham2

        def _new_vbms(Ct_ks, vbm, cbm, k, s=None):
            vj_R = mf.get_vj_R(Ct_ks, mo_occ)
            if s is not None:
                Ct_ks = Ct_ks[s]
            new_vbm = Ct_ks[k][vbm].copy()
            new_cbm = Ct_ks[k][cbm].copy()
            new_vbm_p = new_vbm + 0.5 * delta * new_cbm
            new_vbm_m = new_vbm - 0.5 * delta * new_cbm
            return new_vbm_p, new_vbm_m

        def _run_test(s=None):
            for k in range(nkpts):
                Ct_ks, vbm, cbm = _transform(mf.mo_coeff, mo_occ, k, s=s)
                _update(Ct_ks)
                ham2 = _eig_subspace_ham(Ct_ks, k, s=s)
                new_ham = mf.get_mo_energy(Ct_ks, mo_occ, full_ham=True)
                if s is not None:
                    new_ham = new_ham[s]
                expected_de = new_ham[k][vbm, cbm] + new_ham[k][cbm, vbm]
                if hasattr(mf, "xc"):
                    if not mf._numint.libxc.is_hybrid_xc(mf.xc):
                        ham2_term = ham2[vbm, cbm] + ham2[cbm, vbm],
                        assert_allclose(ham2_term, expected_de)
                new_vbm_p, new_vbm_m = _new_vbms(Ct_ks, vbm, cbm, k, s=s)

                if s is None:
                    Ct_ks[k][vbm] = new_vbm_m
                else:
                    Ct_ks[s][k][vbm] = new_vbm_m
                _update(Ct_ks)
                em = mf.energy_elec(Ct_ks, mo_occ, Gv=Gv, mesh=mesh)

                if s is None:
                    Ct_ks[k][vbm] = new_vbm_p
                else:
                    Ct_ks[s][k][vbm] = new_vbm_p
                _update(Ct_ks)
                ep = mf.energy_elec(Ct_ks, mo_occ, Gv=Gv, mesh=mesh)
                fd = (ep - em) / delta

                # NOTE the factor of nkpts is because the fd energy
                # is per unit cell, but the gap is the energy derivative
                # for the supercell with respect to perturbing the orbital.
                # The factor of 2 is because perturbing an occupied orbital
                # in spin-restricted mode affects 2 electrons.
                expected_de = expected_de * 2 / nkpts
                if spinpol:
                    expected_de /= 2
                assert_allclose(expected_de, fd, atol=1e-7, rtol=1e-7)
        
        if not spinpol:
            _run_test()
        else:
            _run_test(s=0)
            _run_test(s=1)

    def test_fd_hf(self):
        """
        Run the _check_fd tests for spin-restricted and unrestricted
        Hartree-Fock.
        """
        ref = -10.649288588747416
        rmf = self._get_calc(CELL, KPTS, nvir=2)
        umf = self._get_calc(CELL, KPTS, nvir=2, spinpol=True)
        assert_allclose(rmf.e_tot, ref, atol=1e-7, rtol=0)
        assert_allclose(rmf.e_tot, umf.e_tot, atol=1e-7, rtol=0)
        assert_allclose(rmf.mo_energy, umf.mo_energy[0])
        assert_allclose(rmf.mo_energy, umf.mo_energy[1])
        half_occ = [0.5 * occ for occ in rmf.mo_occ]
        assert_allclose(half_occ, umf.mo_occ[0])
        assert_allclose(half_occ, umf.mo_occ[1])
        self._check_fd(rmf)
        self._check_fd(umf)
        umf = self._get_calc(ATOM, KPT1, nvir=2, spinpol=True,
                             damp_type="anderson",
                             ecut_wf=15)
        self._check_fd(umf)

    def _check_fd_ks(self, xc, mesh=None, ref=None, run_atom=False):
        """
        Run the _check_fd tests for spin-restricted and unrestricted
        Kohn-Sham DFT.
        """
        if mesh is None:
            cell = CELL
            atom = ATOM
        else:
            cell = CELL.copy()
            cell.mesh = mesh
            atom = ATOM
            cell.build()
        rmf = self._get_calc(cell, KPTS, nvir=2, xc=xc, spinpol=False,
                             damp_type="anderson", conv_tol=1e-8)
        umf = self._get_calc(cell, KPTS, nvir=2, xc=xc, spinpol=True,
                             damp_type="anderson", conv_tol=1e-8)
        if ref is not None:
            assert_allclose(rmf.e_tot, ref, atol=1e-7, rtol=0)
        assert_allclose(rmf.e_tot, umf.e_tot, atol=1e-7, rtol=0)
<<<<<<< HEAD
        assert_allclose(rmf.mo_energy, umf.mo_energy[0])
        assert_allclose(rmf.mo_energy, umf.mo_energy[1])
        half_occ = [0.5 * occ for occ in rmf.mo_occ]
        assert_allclose(half_occ, umf.mo_occ[0])
        assert_allclose(half_occ, umf.mo_occ[1])
=======
        assert_allclose(rmf.mo_energy, umf.mo_energy[0], atol=1e-7, rtol=0)
        assert_allclose(rmf.mo_energy, umf.mo_energy[1], atol=1e-7, rtol=0)
        assert_allclose(rmf.mo_occ, umf.mo_occ[0], atol=1e-7, rtol=0)
        assert_allclose(rmf.mo_occ, umf.mo_occ[1], atol=1e-7, rtol=0)
>>>>>>> 65e7f799
        self._check_fd(rmf)
        self._check_fd(umf)
        if run_atom:
            # turning mixing off takes many steps to converge
            # but anderson convergence is less consistent
            umf = self._get_calc(atom, KPT1, nvir=2, xc=xc, spinpol=True,
<<<<<<< HEAD
                                 damp_type="anderson", ecut_wf=15,
                                 ecut_rho=60)
            assert (umf.wf_mesh == umf.xc_mesh).all()
=======
                                 damp_type="simple", damp_factor=0.0,
                                 ecut_wf=15, ecut_rho=200, conv_tol=1e-8)
>>>>>>> 65e7f799
            self._check_fd(umf)

    def test_fd_ks_lda(self):
        self._check_fd_ks("LDA", ref=-10.453600311477887, run_atom=True)

    def test_fd_ks_gga(self):
        self._check_fd_ks("PBE", ref=-10.931960348543591, run_atom=True)

    def test_fd_ks_mgga(self):
        self._check_fd_ks("R2SCAN", mesh=[21, 21, 21], ref=-10.881956126701505)

    def test_fd_ks_hyb(self):
        self._check_fd_ks("PBE0", ref=-10.940602656908139)

    def test_smearing(self):
        """
        Make sure that smearing is working (should give similar energy
        to the non-smearing calculation and have mf.mo_energy matching
        get_mo_energy, e_tot matching energy_tot(..., moe_ks), etc.)
        """
        xc = "LDA,VWN"
        rmf = self._get_calc(
            CELL, KPTS, nvir=6, xc=xc, run=False, ecut_wf=15
        )
        umf1 = self._get_calc(
            CELL, KPTS, nvir=6, spinpol=True, xc=xc, run=False, ecut_wf=15,
        )
        umf2 = self._get_calc(
            ATOM, KPT1, nvir=2, spinpol=True, xc=xc, run=False, ecut_wf=15
        )
        assert_allclose(umf1.e_tot, rmf.e_tot, atol=1e-7)
        check = True
        sigmas = [0.05, 0.05, 0.01]
        new_mfs = []
        for mf, sigma in zip([rmf, umf1, umf2], sigmas):
            mf.kernel()
            etot_nosmear = mf.e_tot
            mf = smearing_(mf, sigma=sigma, method="gauss")
            mf.kernel()
            etot_ref = mf.e_tot
            # energy with and without smearing doesn't change too much
            assert_allclose(etot_ref, etot_nosmear, atol=1e-2)
            moe_tst = mf.mo_energy
            mo_energy, mo_occ = mf.get_mo_energy(mf.mo_coeff, mf.mo_occ)
            if check:
                check = False
                assert_allclose(mo_energy, moe_tst, rtol=1e-8, atol=1e-8)
            etot_check = mf.energy_tot(mf.mo_coeff, mf.mo_occ, mo_energy)
            assert_allclose(etot_check, etot_ref, atol=1e-8)
            new_mfs.append(mf)
        assert_allclose(new_mfs[1].e_tot, new_mfs[0].e_tot, atol=1e-7)
        assert_allclose(new_mfs[1].mo_energy[0], new_mfs[0].mo_energy, atol=1e-7)
        assert_allclose(new_mfs[1].mo_energy[1], new_mfs[0].mo_energy, atol=1e-7)
        half_occ = [0.5 * occ for occ in new_mfs[0].mo_occ]
        assert_allclose(new_mfs[1].mo_occ[0], half_occ, atol=1e-7)
        assert_allclose(new_mfs[1].mo_occ[1], half_occ, atol=1e-7)
        umf1 = umf2 = None

    def test_init_guesses(self):
        """
        Test a bunch of initial guesses for the SCF methods to make sure
        they give consistent results and don't crash.
        """
        for spinpol in [False, True]:
            mf = self._get_calc(
                CELL, KPTS, nvir=2, xc="LDA,VWN", spinpol=spinpol,
                ecut_wf=15, run=False
            )
            mf.conv_tol = 1e-8
            mf.init_guess = "hcore"
            e_ref = mf.kernel()
            e_tots = []
            for ig in ["h1e", "cycle1", "scf"]:
                mf.init_guess = ig
                e_tots.append(mf.kernel())
            e_tots.append(mf.kernel(C0=mf.mo_coeff))
            mf2 = self._get_calc(
                CELL, KPTS, nvir=2, xc="LDA,VWN", spinpol=spinpol,
                ecut_wf=15, run=False
            )
            e_tots.append(mf2.kernel(chkfile=mf.chkfile))
            C_ks, mocc_ks = mf.from_chk(mf.chkfile)
            e_tots.append(mf2.energy_tot(C_ks, mocc_ks))
            assert_allclose(np.array(e_tots) - e_ref, 0, atol=1e-7)

    def test_meshes(self):
        """
        Make sure that modifying the choices of meshes works
        """
        mf = self._get_calc(
            CELL, KPTS, nvir=2, xc="LDA,VWN", spinpol=False,
            ecut_wf=15, run=False
        )
        # check the meshes are what we expect
        assert (mf.wf_mesh == (19, 19, 19)).all()
        assert (mf.xc_mesh == (35, 35, 35)).all()
        mf2 = self._get_calc(
            CELL, KPTS, nvir=2, xc="LDA,VWN", spinpol=False, run=False
        )
        orig_wf_mesh = mf.wf_mesh
        orig_xc_mesh = mf.xc_mesh
        e1 = mf.kernel()
        # check the meshes are what we expect
        assert (mf2.wf_mesh == mf2.xc_mesh).all()
        assert (mf2.wf_mesh == CELL.mesh).all()
        # energy doesn't change because default wf_mesh avoids aliasing
        mf.set_meshes(wf_mesh=[m+5 for m in orig_wf_mesh], xc_mesh=orig_xc_mesh)
        e3 = mf.kernel()
        assert_allclose(e1, e3, atol=1e-7)
        mf.set_meshes(wf_mesh=orig_wf_mesh, xc_mesh=orig_wf_mesh)
        e4 = mf.kernel()
        # energy changes a bit bit the XC integration precision changes
        assert_allclose(e1, e4, atol=1e-5)


if __name__ == "__main__":
    # Finite difference for pbc.pwscf -- khf, kuhf, krks, kuks
    unittest.main()
<|MERGE_RESOLUTION|>--- conflicted
+++ resolved
@@ -257,32 +257,21 @@
         if ref is not None:
             assert_allclose(rmf.e_tot, ref, atol=1e-7, rtol=0)
         assert_allclose(rmf.e_tot, umf.e_tot, atol=1e-7, rtol=0)
-<<<<<<< HEAD
-        assert_allclose(rmf.mo_energy, umf.mo_energy[0])
-        assert_allclose(rmf.mo_energy, umf.mo_energy[1])
-        half_occ = [0.5 * occ for occ in rmf.mo_occ]
-        assert_allclose(half_occ, umf.mo_occ[0])
-        assert_allclose(half_occ, umf.mo_occ[1])
-=======
         assert_allclose(rmf.mo_energy, umf.mo_energy[0], atol=1e-7, rtol=0)
         assert_allclose(rmf.mo_energy, umf.mo_energy[1], atol=1e-7, rtol=0)
-        assert_allclose(rmf.mo_occ, umf.mo_occ[0], atol=1e-7, rtol=0)
-        assert_allclose(rmf.mo_occ, umf.mo_occ[1], atol=1e-7, rtol=0)
->>>>>>> 65e7f799
+        half_occ = [0.5 * occ for occ in rmf.mo_occ]
+        assert_allclose(half_occ, umf.mo_occ[0], atol=1e-7, rtol=0)
+        assert_allclose(half_occ, umf.mo_occ[1], atol=1e-7, rtol=0)
         self._check_fd(rmf)
         self._check_fd(umf)
         if run_atom:
             # turning mixing off takes many steps to converge
             # but anderson convergence is less consistent
             umf = self._get_calc(atom, KPT1, nvir=2, xc=xc, spinpol=True,
-<<<<<<< HEAD
-                                 damp_type="anderson", ecut_wf=15,
-                                 ecut_rho=60)
+                                 damp_type="simple", damp_factor=0.0,
+                                 ecut_wf=15, ecut_rho=60, conv_tol=1e-8,
+                                 conv_tol_band=1e-6)
             assert (umf.wf_mesh == umf.xc_mesh).all()
-=======
-                                 damp_type="simple", damp_factor=0.0,
-                                 ecut_wf=15, ecut_rho=200, conv_tol=1e-8)
->>>>>>> 65e7f799
             self._check_fd(umf)
 
     def test_fd_ks_lda(self):
