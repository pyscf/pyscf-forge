# pyscf-forge
<<<<<<< HEAD
pyscf-forge is a collection of extensions for pyscf


## Install
pyscf-forge can be installed using the command
```
pip install pyscf-forge
```
This command adds features in pyscf-forge to the PySCF package. They can be used
as if they were natively developed within PySCF.

To access the newest features of pyscf-forge, you can install them from git
repository by running the command
```
pip install git+https://github.com/pyscf/pyscf-forge
```
=======
pyscf-forge is a staging ground for code that may be suitable for pyscf-core. Please see CONTRIBUTING.md for further guidelines.
>>>>>>> 59115ed5
<|MERGE_RESOLUTION|>--- conflicted
+++ resolved
@@ -1,7 +1,5 @@
 # pyscf-forge
-<<<<<<< HEAD
-pyscf-forge is a collection of extensions for pyscf
-
+pyscf-forge is a staging ground for code that may be suitable for pyscf-core. Please see CONTRIBUTING.md for further guidelines.
 
 ## Install
 pyscf-forge can be installed using the command
@@ -15,7 +13,4 @@
 repository by running the command
 ```
 pip install git+https://github.com/pyscf/pyscf-forge
-```
-=======
-pyscf-forge is a staging ground for code that may be suitable for pyscf-core. Please see CONTRIBUTING.md for further guidelines.
->>>>>>> 59115ed5
+```