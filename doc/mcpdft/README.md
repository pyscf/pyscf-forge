--- conflicted
+++ resolved
@@ -41,7 +41,6 @@
   - Linearized PDFT (L-PDFT): [*JCTC* **2023**, *19*, 3172]
 - On-the-fly generation of on-top density functionals from underlying KS-DFT
   'LDA' or 'GGA' exchange-correlation functionals as defined in Libxc.
-<<<<<<< HEAD
   - Translated functionals: [*JCTC* **2014**, *10*, 3669]
   - Fully-translated functionals: [*JCTC* **2015**, *11*, 4077]
   - Global hybrid functionals: [*JPCL* **2020**, *11*, 10158] and
@@ -68,6 +67,8 @@
     1. CMS-PDFT
   - Transition electric dipole moment (non-hybrid functionals only) for:
     1. CMS-PDFT
+  - Derivative couplings for:
+    1. CMS-PDFT [*JPC A* **2024**]
 - Multi-configuration density-coherence functional theory (MC-DCFT)
   total energy: [*JCTC* **2021**, *17*, 2775]
 
@@ -85,55 +86,9 @@
 [*jpcl* **2020**, *11*, 10158]: http://dx.doi.org/10.1021/acs.jpclett.0c02956
 [*mol phys* **2022**, 120]: http://dx.doi.org/10.1080/00268976.2022.2110534
 [*JCTC* **2024**]: https://dx.doi.org/10.1021/acs.jctc.4c00095
-[custom functional parser]: https://github.com/pyscf/pyscf/blob/master/examples/dft/24-custom_xc_functional.py
-[examples/mcpdft/02-hybrid_functionals.py]: examples/mcpdft/02-hybrid_functionals.py
-=======
-    - Translated functionals: [*JCTC* **2014**, *10*, 3669]
-    - Fully-translated functionals: [*JCTC* **2015**, *11*, 4077]
-    - Global hybrid functionals: [*JPCL* **2020**, *11*, 10158] and
-      [*JCTC* **2020**, *16*, 2274]
-    - Notes:
-        1. Translation of 'meta' KS-DFT functionals which depend on the
-           kinetic energy density and/or Laplacian is not supported.
-        2. Range-separated hybrid on-top functionals are not supported.
-        3. Translation of functionals defined as global hybrids at the Libxc or
-           PySCF level is not supported, except for 'tPBE0' and 'ftPBE0'.
-           Other global hybrid functionals are specified using PySCF's [custom
-           functional parser]; see [examples/mcpdft/02-hybrid_functionals.py].
-* Additional properties
-    - Decomposition of total electronic energy into core, Coulomb, on-top
-      components
-    - Analytical nuclear gradients (non-hybrid functionals only) for:
-        1. Single-state CASSCF wave function: [*JCTC* **2018**, *14*, 126]
-        2. State-averaged CASSCF wave functions: [*JCP* **2020**, *153*, 014106]
-        3. CMS-PDFT: [*Mol Phys* **2022**, 120]
-    - Permanent electric dipole moment (non-hybrid functionals only) for:
-        1. Single-state CASSCF wave function: [*JCTC* **2021**, *17*, 7586]
-        2. State-averaged CASSCF wave functions
-        3. CMS-PDFT
-    - Transition electric dipole moment (non-hybrid functionals only) for:
-        1. CMS-PDFT
-    - Derivative couplings for:
-        1. CMS-PDFT [*JPC A* **2024**]
-* Multi-configuration density-coherence functional theory (MC-DCFT)
-  total energy: [*JCTC* **2021**, *17*, 2775]
-
-[comment]: <> (Reference hyperlinks)
-[*JCTC* **2020**, *16*, 7444]: http://dx.doi.org/10.1021/acs.jctc.0c00908
-[*JCTC* **2014**, *10*, 3669]: http://dx.doi.org/10.1021/ct500483t
-[*JCTC* **2015**, *11*, 4077]: http://dx.doi.org/10.1021/acs.jctc.5b00609
-[*JPCL* **2020**, *11*, 10158]: http://dx.doi.org/10.1021/acs.jpclett.0c02956
-[*JCTC* **2020**, *16*, 2274]: http://dx.doi.org/10.1021/acs.jctc.9b01178
-[*JCTC* **2018**, *14*, 126]: http://dx.doi.org/10.1021/acs.jctc.7b00967
-[*JCP* **2020**, *153*, 014106]: http://dx.doi.org/10.1063/5.0007040
-[*JCTC* **2021**, *17*, 7586]: http://dx.doi.org/10.1021/acs.jctc.1c00915
-[*JCTC* **2021**, *17*, 2775]: http://dx.doi.org/10.1021/acs.jctc.0c01346
-[*Mol Phys* **2022**, 120]: http://dx.doi.org/10.1080/00268976.2022.2110534
-[*Faraday Discuss* **2020**, 224, 348-372]: http://dx.doi.org/10.1039/D0FD00037J
-[*JCTC* **2023**, *19*, 3172]: https://dx.doi.org/10.1021/acs.jctc.3c00207
 [*JPC A* **2024**]: https://dx.doi.org/10.1021/acs.jpca.3c07048
 
 [comment]: <> (Code hyperlinks)
 [examples/mcpdft/02-hybrid_functionals.py]: examples/mcpdft/02-hybrid_functionals.py
 [custom functional parser]: https://github.com/pyscf/pyscf/blob/master/examples/dft/24-custom_xc_functional.py
->>>>>>> 53511781
+[examples/mcpdft/02-hybrid_functionals.py]: examples/mcpdft/02-hybrid_functionals.py